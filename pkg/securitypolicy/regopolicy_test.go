--- conflicted
+++ resolved
@@ -1393,12 +1393,6 @@
 		t.Fatal(err)
 	}
 
-<<<<<<< HEAD
-func Test_Rego_Enforcement_Point_Extra(t *testing.T) {
-	code := `package policy
-
-api_svn := "0.0.1"
-=======
 	capabilities := capabilitiesInternal{
 		Bounding:    DefaultUnprivilegedCapabilities(),
 		Effective:   DefaultUnprivilegedCapabilities(),
@@ -1416,7 +1410,6 @@
 	umask := container.container.User.Umask
 
 	_, _, _, err = tc.policy.EnforceExecInContainerPolicy(constraints.ctx, container.containerID, process.Command, envList, container.container.WorkingDir, container.container.NoNewPrivileges, user, groups, umask, &capabilities)
->>>>>>> 61236735
 
 	if err != nil {
 		t.Fatal("Unexpected failure with null capabilities: %w", err)
@@ -5723,38 +5716,6 @@
 	assertDecisionJSONContains(t, err, noReasonError)
 }
 
-func Test_Rego_EnvListGetsRedacted(t *testing.T) {
-	c := generateConstraints(testRand, 1)
-	// don't allow env dropping. with dropping we aren't testing the
-	// "invalid env list" message, only the input
-	c.allowEnvironmentVariableDropping = false
-
-	// No environment variables are allowed
-	tc, err := setupRegoCreateContainerTest(c, c.containers[0], false)
-	if err != nil {
-		t.Fatal(err)
-	}
-
-	var envList []string
-	envVar := "FOO=BAR"
-	envList = append(envList, envVar)
-
-	_, _, err = tc.policy.EnforceCreateContainerPolicy(tc.sandboxID, tc.containerID, tc.argList, envList, "bunk", tc.mounts, false)
-
-	// not getting an error means something is broken
-	if err == nil {
-		t.Fatal("Unexpected success when enforcing policy")
-	}
-
-	if strings.Contains(err.Error(), envVar) {
-		t.Fatal("EnvList wasn't redacted in error message")
-	}
-
-	if !strings.Contains(err.Error(), `FOO=\u003c\u003credacted\u003e\u003e`) {
-		t.Fatal("EnvList redaction format wasn't as expected")
-	}
-}
-
 //
 // Setup and "fixtures" follow...
 //
