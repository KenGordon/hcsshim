// +build integration

package hcn

import (
	"encoding/json"
	"fmt"
	"testing"
)

func TestSupportedFeatures(t *testing.T) {
	supportedFeatures := GetSupportedFeatures()
	jsonString, err := json.Marshal(supportedFeatures)
	if err != nil {
		t.Fatal(err)
	}
	fmt.Printf("Supported Features:\n%s \n", jsonString)
}

func TestV2ApiSupport(t *testing.T) {
	supportedFeatures := GetSupportedFeatures()
	err := V2ApiSupported()
	if supportedFeatures.Api.V2 && err != nil {
		t.Fatal(err)
	}
	if !supportedFeatures.Api.V2 && err == nil {
		t.Fatal(err)
	}
}

func TestRemoteSubnetSupport(t *testing.T) {
	supportedFeatures := GetSupportedFeatures()
	err := RemoteSubnetSupported()
	if supportedFeatures.RemoteSubnet && err != nil {
		t.Fatal(err)
	}
	if !supportedFeatures.RemoteSubnet && err == nil {
		t.Fatal(err)
	}
}

func TestHostRouteSupport(t *testing.T) {
	supportedFeatures := GetSupportedFeatures()
	err := HostRouteSupported()
	if supportedFeatures.HostRoute && err != nil {
		t.Fatal(err)
	}
	if !supportedFeatures.HostRoute && err == nil {
		t.Fatal(err)
	}
}

func TestDSRSupport(t *testing.T) {
	supportedFeatures := GetSupportedFeatures()
	err := DSRSupported()
	if supportedFeatures.DSR && err != nil {
		t.Fatal(err)
	}
	if !supportedFeatures.DSR && err == nil {
		t.Fatal(err)
	}
}

func TestSlash32EndpointPrefixesSupport(t *testing.T) {
	supportedFeatures := GetSupportedFeatures()
	err := Slash32EndpointPrefixesSupported()
	if supportedFeatures.Slash32EndpointPrefixes && err != nil {
		t.Fatal(err)
	}
	if !supportedFeatures.Slash32EndpointPrefixes && err == nil {
		t.Fatal(err)
	}
}

func TestAclSupportForProtocol252Support(t *testing.T) {
	supportedFeatures := GetSupportedFeatures()
	err := AclSupportForProtocol252Supported()
	if supportedFeatures.AclSupportForProtocol252 && err != nil {
		t.Fatal(err)
	}
	if !supportedFeatures.AclSupportForProtocol252 && err == nil {
		t.Fatal(err)
	}
}

func TestSessionAffinitySupport(t *testing.T) {
	supportedFeatures := GetSupportedFeatures()
	err := SessionAffinitySupported()
	if supportedFeatures.SessionAffinity && err != nil {
		t.Fatal(err)
	}
	if !supportedFeatures.SessionAffinity && err == nil {
		t.Fatal(err)
	}
}

func TestIPv6DualStackSupport(t *testing.T) {
	supportedFeatures := GetSupportedFeatures()
	err := IPv6DualStackSupported()
	if supportedFeatures.IPv6DualStack && err != nil {
		t.Fatal(err)
	}
	if !supportedFeatures.IPv6DualStack && err == nil {
		t.Fatal(err)
	}
}

func TestSetPolicySupport(t *testing.T) {
	supportedFeatures := GetSupportedFeatures()
	err := SetPolicySupported()
	if supportedFeatures.SetPolicy && err != nil {
		t.Fatal(err)
	}
	if !supportedFeatures.SetPolicy && err == nil {
		t.Fatal(err)
	}
}

func TestVxlanPortSupport(t *testing.T) {
	supportedFeatures := GetSupportedFeatures()
	err := VxlanPortSupported()
	if supportedFeatures.VxlanPort && err != nil {
		t.Fatal(err)
	}
	if !supportedFeatures.VxlanPort && err == nil {
		t.Fatal(err)
	}
}

<<<<<<< HEAD
=======
func TestL4ProxyPolicySupport(t *testing.T) {
	supportedFeatures := GetSupportedFeatures()
	err := L4proxyPolicySupported()
	if supportedFeatures.L4Proxy && err != nil {
		t.Fatal(err)
	}
	if !supportedFeatures.L4Proxy && err == nil {
		t.Fatal(err)
	}
}

>>>>>>> 1869133c
func TestIsFeatureSupported(t *testing.T) {
	// HNSVersion1803 testing (single range tests)
	if isFeatureSupported(Version{Major: 0, Minor: 0}, HNSVersion1803) {
		t.Fatalf("HNSVersion1803 should NOT be supported on HNS version 0.0")
	}

	if isFeatureSupported(Version{Major: 7, Minor: 0}, HNSVersion1803) {
		t.Fatalf("HNSVersion1803 should NOT be supported on HNS version 7.1")
	}

	if isFeatureSupported(Version{Major: 7, Minor: 1}, HNSVersion1803) {
		t.Fatalf("HNSVersion1803 should NOT be supported on HNS version 7.1")
	}

	if !isFeatureSupported(Version{Major: 7, Minor: 2}, HNSVersion1803) {
		t.Fatalf("HNSVersion1803 SHOULD be supported on HNS version 7.2")
	}

	if !isFeatureSupported(Version{Major: 7, Minor: 3}, HNSVersion1803) {
		t.Fatalf("HNSVersion1803 SHOULD be supported on HNS version 7.3")
	}

	if !isFeatureSupported(Version{Major: 8, Minor: 0}, HNSVersion1803) {
		t.Fatalf("HNSVersion1803 SHOULD be supported on HNS version 8.0")
	}

	if !isFeatureSupported(Version{Major: 8, Minor: 2}, HNSVersion1803) {
		t.Fatalf("HNSVersion1803 SHOULD be supported on HNS version 8.2")
	}

	if !isFeatureSupported(Version{Major: 8, Minor: 3}, HNSVersion1803) {
		t.Fatalf("HNSVersion1803 SHOULD be supported on HNS version 8.3")
	}

	if !isFeatureSupported(Version{Major: 255, Minor: 2}, HNSVersion1803) {
		t.Fatalf("HNSVersion1803 SHOULD be supported on HNS version 255.2")
	}

	if !isFeatureSupported(Version{Major: 255, Minor: 0}, HNSVersion1803) {
		t.Fatalf("HNSVersion1803 SHOULD be supported on HNS version 255.0")
	}

	if !isFeatureSupported(Version{Major: 255, Minor: 6}, HNSVersion1803) {
		t.Fatalf("HNSVersion1803 SHOULD be supported on HNS version 255.6")
	}

	// Slash 32 endpoint prefix support testing (multi-ranges tests)
	if isFeatureSupported(Version{Major: 8, Minor: 0}, Slash32EndpointPrefixesVersion) {
		t.Fatalf("Slash32EndpointPrefixesVersion should NOT be supported on HNS version 8.0")
	}

	if isFeatureSupported(Version{Major: 8, Minor: 2}, Slash32EndpointPrefixesVersion) {
		t.Fatalf("Slash32EndpointPrefixesVersion should NOT be supported on HNS version 8.2")
	}

	if isFeatureSupported(Version{Major: 8, Minor: 3}, Slash32EndpointPrefixesVersion) {
		t.Fatalf("Slash32EndpointPrefixesVersion should NOT be supported on HNS version 8.3")
	}

	if isFeatureSupported(Version{Major: 8, Minor: 4}, Slash32EndpointPrefixesVersion) {
		t.Fatalf("Slash32EndpointPrefixesVersion should NOT be supported on HNS version 8.4")
	}

	if isFeatureSupported(Version{Major: 8, Minor: 5}, Slash32EndpointPrefixesVersion) {
		t.Fatalf("Slash32EndpointPrefixesVersion should NOT be supported on HNS version 8.5")
	}

	if isFeatureSupported(Version{Major: 9, Minor: 0}, Slash32EndpointPrefixesVersion) {
		t.Fatalf("Slash32EndpointPrefixesVersion should NOT be supported on HNS version 9.0")
	}

	if isFeatureSupported(Version{Major: 9, Minor: 2}, Slash32EndpointPrefixesVersion) {
		t.Fatalf("Slash32EndpointPrefixesVersion should NOT be supported on HNS version 9.2")
	}

	//// Beginning of supported range
	if !isFeatureSupported(Version{Major: 9, Minor: 3}, Slash32EndpointPrefixesVersion) {
		t.Fatalf("Slash32EndpointPrefixesVersion SHOULD be supported on HNS version 9.3")
	}

	if !isFeatureSupported(Version{Major: 9, Minor: 4}, Slash32EndpointPrefixesVersion) {
		t.Fatalf("Slash32EndpointPrefixesVersion SHOULD be supported on HNS version 9.4")
	}

	if !isFeatureSupported(Version{Major: 9, Minor: 5}, Slash32EndpointPrefixesVersion) {
		t.Fatalf("Slash32EndpointPrefixesVersion SHOULD be supported on HNS version 9.5")
	}

	if !isFeatureSupported(Version{Major: 9, Minor: 9}, Slash32EndpointPrefixesVersion) {
		t.Fatalf("Slash32EndpointPrefixesVersion SHOULD be supported on HNS version 9.9")
	}

	if !isFeatureSupported(Version{Major: 9, Minor: 372}, Slash32EndpointPrefixesVersion) {
		t.Fatalf("Slash32EndpointPrefixesVersion SHOULD be supported on HNS version 9.372")
	}
	//// End of supported range

	if isFeatureSupported(Version{Major: 10, Minor: 0}, Slash32EndpointPrefixesVersion) {
		t.Fatalf("Slash32EndpointPrefixesVersion should NOT be supported on HNS version 10.0")
	}

	if isFeatureSupported(Version{Major: 10, Minor: 1}, Slash32EndpointPrefixesVersion) {
		t.Fatalf("Slash32EndpointPrefixesVersion should NOT be supported on HNS version 10.1")
	}

	if isFeatureSupported(Version{Major: 10, Minor: 2}, Slash32EndpointPrefixesVersion) {
		t.Fatalf("Slash32EndpointPrefixesVersion should NOT be supported on HNS version 10.2")
	}

	if isFeatureSupported(Version{Major: 10, Minor: 3}, Slash32EndpointPrefixesVersion) {
		t.Fatalf("Slash32EndpointPrefixesVersion should NOT be supported on HNS version 10.3")
	}

	//// Beginning of supported range (final range, no end)
	if !isFeatureSupported(Version{Major: 10, Minor: 4}, Slash32EndpointPrefixesVersion) {
		t.Fatalf("Slash32EndpointPrefixesVersion SHOULD be supported on HNS version 10.4")
	}

	if !isFeatureSupported(Version{Major: 10, Minor: 5}, Slash32EndpointPrefixesVersion) {
		t.Fatalf("Slash32EndpointPrefixesVersion SHOULD be supported on HNS version 10.5")
	}

	if !isFeatureSupported(Version{Major: 10, Minor: 9}, Slash32EndpointPrefixesVersion) {
		t.Fatalf("Slash32EndpointPrefixesVersion SHOULD be supported on HNS version 10.9")
	}

	if !isFeatureSupported(Version{Major: 10, Minor: 410}, Slash32EndpointPrefixesVersion) {
		t.Fatalf("Slash32EndpointPrefixesVersion SHOULD be supported on HNS version 10.410")
	}

	if !isFeatureSupported(Version{Major: 11, Minor: 0}, Slash32EndpointPrefixesVersion) {
		t.Fatalf("Slash32EndpointPrefixesVersion SHOULD be supported on HNS version 11.0")
	}

	if !isFeatureSupported(Version{Major: 11, Minor: 1}, Slash32EndpointPrefixesVersion) {
		t.Fatalf("Slash32EndpointPrefixesVersion SHOULD be supported on HNS version 11.1")
	}

	if !isFeatureSupported(Version{Major: 11, Minor: 2}, Slash32EndpointPrefixesVersion) {
		t.Fatalf("Slash32EndpointPrefixesVersion SHOULD be supported on HNS version 11.2")
	}

	if !isFeatureSupported(Version{Major: 11, Minor: 3}, Slash32EndpointPrefixesVersion) {
		t.Fatalf("Slash32EndpointPrefixesVersion SHOULD be supported on HNS version 11.3")
	}

	if !isFeatureSupported(Version{Major: 11, Minor: 4}, Slash32EndpointPrefixesVersion) {
		t.Fatalf("Slash32EndpointPrefixesVersion SHOULD be supported on HNS version 11.4")
	}

	if !isFeatureSupported(Version{Major: 11, Minor: 5}, Slash32EndpointPrefixesVersion) {
		t.Fatalf("Slash32EndpointPrefixesVersion SHOULD be supported on HNS version 11.5")
	}

	if !isFeatureSupported(Version{Major: 11, Minor: 9}, Slash32EndpointPrefixesVersion) {
		t.Fatalf("Slash32EndpointPrefixesVersion SHOULD be supported on HNS version 11.9")
	}

	if !isFeatureSupported(Version{Major: 255, Minor: 2}, Slash32EndpointPrefixesVersion) {
		t.Fatalf("Slash32EndpointPrefixesVersion SHOULD be supported on HNS version 255.2")
	}
}<|MERGE_RESOLUTION|>--- conflicted
+++ resolved
@@ -127,8 +127,6 @@
 	}
 }
 
-<<<<<<< HEAD
-=======
 func TestL4ProxyPolicySupport(t *testing.T) {
 	supportedFeatures := GetSupportedFeatures()
 	err := L4proxyPolicySupported()
@@ -140,7 +138,6 @@
 	}
 }
 
->>>>>>> 1869133c
 func TestIsFeatureSupported(t *testing.T) {
 	// HNSVersion1803 testing (single range tests)
 	if isFeatureSupported(Version{Major: 0, Minor: 0}, HNSVersion1803) {
