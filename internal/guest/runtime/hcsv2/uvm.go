--- conflicted
+++ resolved
@@ -168,15 +168,9 @@
 	// will be removed eventually. Give it a unique name to avoid any potential
 	// race conditions.
 	sha := sha256.New()
-<<<<<<< HEAD
-	sha.Sum(blob)
-	timestamp := time.Now()
-	fragmentPath := fmt.Sprintf("fragment-%s-%d.blob", sha.Sum(nil), timestamp)
-=======
 	sha.Write(blob)
 	timestamp := time.Now()
 	fragmentPath := fmt.Sprintf("fragment-%x-%d.blob", sha.Sum(nil), timestamp.UnixMilli())
->>>>>>> cccab7f4
 	_ = os.WriteFile(filepath.Join("/tmp", fragmentPath), blob, 0644)
 
 	unpacked, err := cosesign1.UnpackAndValidateCOSE1CertChain(raw)
