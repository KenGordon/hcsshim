--- conflicted
+++ resolved
@@ -5,11 +5,7 @@
   - name: Nightly
     type: boolean
     default: false
-<<<<<<< HEAD
-  - name: BuildRunC
-=======
   - name: SeccompRunC
->>>>>>> 48d37afb
     type: boolean
     default: false
 
@@ -114,12 +110,8 @@
               OUT_DIR: '$(Build.StagingDirectory)/out'
             displayName: build opengcs
 
-<<<<<<< HEAD
-          - ${{ if parameters.BuildRunC }}:
-=======
           # TODO (maksiman): remove this once LSG provides runc binary with seccomp support.
           - ${{ if parameters.SeccompRunC }}:
->>>>>>> 48d37afb
               - checkout: runc
                 fetchTags: true
                 displayName: "checkout runc"
