--- conflicted
+++ resolved
@@ -44,10 +44,6 @@
 	for _, test := range tests {
 		t.Run(test.name, func(t *testing.T) {
 			requireFeatures(t, test.requiredFeatures...)
-<<<<<<< HEAD
-=======
-
->>>>>>> 78848409
 			pullRequiredImages(t, []string{test.sandboxImage, test.containerImage})
 
 			sandboxRequest := getRunPodSandboxRequest(t, test.runtimeHandler)
