package securitypolicy

import (
	"crypto/sha256"
	_ "embed"
	"encoding/base64"
	"encoding/json"
	"fmt"
	"regexp"
	"strconv"
	"strings"
	"syscall"

	"github.com/Microsoft/hcsshim/internal/guestpath"
	"github.com/opencontainers/runtime-spec/specs-go"
	"github.com/pkg/errors"
)

//go:embed framework.rego
var frameworkCodeTemplate string

//go:embed api.rego
var apiCodeTemplate string

var APICode = strings.Replace(apiCodeTemplate, "@@API_SVN@@", apiSVN, 1)
var FrameworkCode = strings.Replace(frameworkCodeTemplate, "@@FRAMEWORK_SVN@@", frameworkSVN, 1)

var ErrInvalidOpenDoorPolicy = errors.New("allow_all cannot be set to 'true' when Containers are non-empty")

type EnvVarRule string

const (
	EnvVarRuleString EnvVarRule = "string"
	EnvVarRuleRegex  EnvVarRule = "re2"
)

<<<<<<< HEAD
=======
type IDNameStrategy string

const (
	IDNameStrategyName  IDNameStrategy = "name"
	IDNameStrategyID    IDNameStrategy = "id"
	IDNameStrategyRegex IDNameStrategy = "re2"
	IDNameStrategyAny   IDNameStrategy = "any"
)

>>>>>>> 16faeb95
const plan9Prefix = "plan9://"

// PolicyConfig contains toml or JSON config for security policy.
type PolicyConfig struct {
	AllowAll                         bool                    `json:"allow_all" toml:"allow_all"`
	Containers                       []ContainerConfig       `json:"containers" toml:"container"`
	ExternalProcesses                []ExternalProcessConfig `json:"external_processes" toml:"external_process"`
	Fragments                        []FragmentConfig        `json:"fragments" toml:"fragment"`
	AllowPropertiesAccess            bool                    `json:"allow_properties_access" toml:"allow_properties_access"`
	AllowDumpStacks                  bool                    `json:"allow_dump_stacks" toml:"allow_dump_stacks"`
	AllowRuntimeLogging              bool                    `json:"allow_runtime_logging" toml:"allow_runtime_logging"`
	AllowEnvironmentVariableDropping bool                    `json:"allow_environment_variable_dropping" toml:"allow_environment_variable_dropping"`
	// AllowUnencryptedScratch is a global policy configuration that allows
	// all containers within a pod to be run without scratch encryption.
	AllowUnencryptedScratch bool `json:"allow_unencrypted_scratch" toml:"allow_unencrypted_scratch"`
	AllowCapabilityDropping bool `json:"allow_capability_dropping" toml:"allow_capability_dropping"`
}

func NewPolicyConfig(opts ...PolicyConfigOpt) (*PolicyConfig, error) {
	p := &PolicyConfig{}
	for _, o := range opts {
		if err := o(p); err != nil {
			return nil, err
		}
	}
	return p, nil
}

// ExternalProcessConfig contains toml or JSON config for running external processes in the UVM.
type ExternalProcessConfig struct {
	Command          []string `json:"command" toml:"command"`
	WorkingDir       string   `json:"working_dir" toml:"working_dir"`
	AllowStdioAccess bool     `json:"allow_stdio_access" toml:"allow_stdio_access"`
}

// FragmentConfig contains toml or JSON config for including elements from fragments.
type FragmentConfig struct {
	Issuer     string   `json:"issuer" toml:"issuer"`
	Feed       string   `json:"feed" toml:"feed"`
	MinimumSVN string   `json:"minimum_svn" toml:"minimum_svn"`
	Includes   []string `json:"includes" toml:"include"`
}

// AuthConfig contains toml or JSON config for registry authentication.
type AuthConfig struct {
	Username string `json:"username" toml:"username"`
	Password string `json:"password" toml:"password"`
}

// EnvRuleConfig contains toml or JSON config for environment variable
// security policy enforcement.
type EnvRuleConfig struct {
	Strategy EnvVarRule `json:"strategy" toml:"strategy"`
	Rule     string     `json:"rule" toml:"rule"`
	Required bool       `json:"required" toml:"required"`
}

type IDNameConfig struct {
	Strategy IDNameStrategy `json:"strategy" toml:"strategy"`
	Rule     string         `json:"rule" toml:"rule"`
}

type UserConfig struct {
	UserIDName   IDNameConfig   `json:"user_idname" toml:"user_idname"`
	GroupIDNames []IDNameConfig `json:"group_idnames" toml:"group_idname"`
	Umask        string         `json:"umask" toml:"umask"`
}

type IDName struct {
	ID   string
	Name string
}

func MeasureSeccompProfile(seccomp *specs.LinuxSeccomp) (string, error) {
	if seccomp == nil {
		return "", nil
	}

	buf, err := json.Marshal(seccomp)
	if err != nil {
		return "", err
	}

	profileSHA256 := sha256.Sum256(buf)
	return fmt.Sprintf("%x", profileSHA256), nil
}

// ContainerConfig contains toml or JSON config for container described
// in security policy.
type ContainerConfig struct {
	ImageName                string              `json:"image_name" toml:"image_name"`
	Command                  []string            `json:"command" toml:"command"`
	Auth                     AuthConfig          `json:"auth" toml:"auth"`
	EnvRules                 []EnvRuleConfig     `json:"env_rules" toml:"env_rule"`
	WorkingDir               string              `json:"working_dir" toml:"working_dir"`
	Mounts                   []MountConfig       `json:"mounts" toml:"mount"`
	AllowElevated            bool                `json:"allow_elevated" toml:"allow_elevated"`
	ExecProcesses            []ExecProcessConfig `json:"exec_processes" toml:"exec_process"`
	Signals                  []syscall.Signal    `json:"signals" toml:"signals"`
	AllowStdioAccess         bool                `json:"allow_stdio_access" toml:"allow_stdio_access"`
	AllowPrivilegeEscalation bool                `json:"allow_privilege_escalation" toml:"allow_privilege_escalation"`
	User                     *UserConfig         `json:"user" toml:"user"`
	Capabilities             *CapabilitiesConfig `json:"capabilities" toml:"capabilities"`
	SeccompProfilePath       string              `json:"seccomp_profile_path" toml:"seccomp_profile_path"`
}

// MountConfig contains toml or JSON config for mount security policy
// constraint description.
type MountConfig struct {
	HostPath      string `json:"host_path" toml:"host_path"`
	ContainerPath string `json:"container_path" toml:"container_path"`
	Readonly      bool   `json:"readonly" toml:"readonly"`
}

// ExecProcessConfig contains toml or JSON config for exec process security
// policy constraint description
type ExecProcessConfig struct {
	Command []string         `json:"command" toml:"command"`
	Signals []syscall.Signal `json:"signals" toml:"signals"`
}

// CapabilitiesConfig contains the toml or JSON config for capabilies security
// polict constraint description
type CapabilitiesConfig struct {
	Bounding    []string `json:"bounding" toml:"bounding"`
	Effective   []string `json:"effective" toml:"effective"`
	Inheritable []string `json:"inheritable" toml:"inheritable"`
	Permitted   []string `json:"permitted" toml:"permitted"`
	Ambient     []string `json:"ambient" toml:"ambient"`
}

//go:embed svn_api
var apiSVN string

//go:embed svn_framework
var frameworkSVN string

// NewEnvVarRules creates slice of EnvRuleConfig's from environment variables
// strings slice.
func NewEnvVarRules(envVars []string, required bool) []EnvRuleConfig {
	var rules []EnvRuleConfig
	for _, env := range envVars {
		r := EnvRuleConfig{
			Strategy: EnvVarRuleString,
			Rule:     env,
			Required: required,
		}
		rules = append(rules, r)
	}
	return rules
}

// NewOpenDoorPolicy creates a new SecurityPolicy with AllowAll set to `true`
func NewOpenDoorPolicy() *SecurityPolicy {
	return &SecurityPolicy{
		AllowAll: true,
	}
}

// NewSecurityPolicyDigest decodes base64 encoded policy string, computes
// and returns sha256 digest
func NewSecurityPolicyDigest(base64policy string) ([]byte, error) {
	jsonPolicy, err := base64.StdEncoding.DecodeString(base64policy)
	if err != nil {
		return nil, fmt.Errorf("failed to decode base64 security policy: %w", err)
	}
	digest := sha256.New()
	digest.Write(jsonPolicy)
	digestBytes := digest.Sum(nil)
	return digestBytes, nil
}

// EncodedSecurityPolicy is a JSON representation of SecurityPolicy that has
// been base64 encoded for storage in an annotation embedded within another
// JSON configuration
type EncodedSecurityPolicy struct {
	SecurityPolicy string `json:"SecurityPolicy,omitempty"`
}

type SecurityPolicy struct {
	// Flag that when set to true allows for all checks to pass. Currently, used
	// to run with security policy enforcement "running dark"; checks can be in
	// place but the default policy that is created on startup has AllowAll set
	// to true, thus making policy enforcement effectively "off" from a logical
	// standpoint. Policy enforcement isn't actually off as the policy is "allow
	// everything".
	AllowAll bool `json:"allow_all"`
	// One or more containers that are allowed to run
	Containers Containers `json:"containers"`
}

// EncodeToString returns base64 encoded string representation of SecurityPolicy.
func (sp *SecurityPolicy) EncodeToString() (string, error) {
	jsn, err := json.Marshal(sp)
	if err != nil {
		return "", err
	}
	return base64.StdEncoding.EncodeToString(jsn), nil
}

type Containers struct {
	Length   int                  `json:"length"`
	Elements map[string]Container `json:"elements"`
}

type Container struct {
	Command              CommandArgs         `json:"command"`
	EnvRules             EnvRules            `json:"env_rules"`
	Layers               Layers              `json:"layers"`
	WorkingDir           string              `json:"working_dir"`
	Mounts               Mounts              `json:"mounts"`
	AllowElevated        bool                `json:"allow_elevated"`
	ExecProcesses        []ExecProcessConfig `json:"-"`
	Signals              []syscall.Signal    `json:"-"`
	AllowStdioAccess     bool                `json:"-"`
	NoNewPrivileges      bool                `json:"-"`
	User                 UserConfig          `json:"-"`
	Capabilities         *CapabilitiesConfig `json:"-"`
	SeccompProfileSHA256 string              `json:"-"`
}

// StringArrayMap wraps an array of strings as a string map.
type StringArrayMap struct {
	Length   int               `json:"length"`
	Elements map[string]string `json:"elements"`
}

type Layers StringArrayMap

type CommandArgs StringArrayMap

type Options StringArrayMap

type EnvRules struct {
	Length   int                      `json:"length"`
	Elements map[string]EnvRuleConfig `json:"elements"`
}

type Mount struct {
	Source      string  `json:"source"`
	Destination string  `json:"destination"`
	Type        string  `json:"type"`
	Options     Options `json:"options"`
}

type Mounts struct {
	Length   int              `json:"length"`
	Elements map[string]Mount `json:"elements"`
}

// CreateContainerPolicy creates a new Container policy instance from the
// provided constraints or an error if parameter validation fails.
func CreateContainerPolicy(
	command, layers []string,
	envRules []EnvRuleConfig,
	workingDir string,
	mounts []MountConfig,
	allowElevated bool,
	execProcesses []ExecProcessConfig,
	signals []syscall.Signal,
	allowStdioAccess bool,
	noNewPrivileges bool,
	user UserConfig,
	capabilities *CapabilitiesConfig,
	seccompProfileSHA256 string,
) (*Container, error) {
	if err := validateEnvRules(envRules); err != nil {
		return nil, err
	}
	if err := validateMountConstraint(mounts); err != nil {
		return nil, err
	}
	return &Container{
		Command:              newCommandArgs(command),
		Layers:               newLayers(layers),
		EnvRules:             newEnvRules(envRules),
		WorkingDir:           workingDir,
		Mounts:               newMountConstraints(mounts),
		AllowElevated:        allowElevated,
		ExecProcesses:        execProcesses,
		Signals:              signals,
		AllowStdioAccess:     allowStdioAccess,
		NoNewPrivileges:      noNewPrivileges,
		User:                 user,
		Capabilities:         capabilities,
		SeccompProfileSHA256: seccompProfileSHA256,
	}, nil
}

// NewSecurityPolicy creates a new SecurityPolicy from the provided values.
func NewSecurityPolicy(allowAll bool, containers []*Container) *SecurityPolicy {
	containersMap := map[string]Container{}
	for i, c := range containers {
		containersMap[strconv.Itoa(i)] = *c
	}
	return &SecurityPolicy{
		AllowAll: allowAll,
		Containers: Containers{
			Elements: containersMap,
		},
	}
}

func validateEnvRules(rules []EnvRuleConfig) error {
	for _, rule := range rules {
		switch rule.Strategy {
		case EnvVarRuleRegex:
			if _, err := regexp.Compile(rule.Rule); err != nil {
				return err
			}
		}
	}
	return nil
}

func validateMountConstraint(mounts []MountConfig) error {
	for _, m := range mounts {
		if _, err := regexp.Compile(m.HostPath); err != nil {
			return err
		}
	}
	return nil
}

func newCommandArgs(args []string) CommandArgs {
	command := map[string]string{}
	for i, arg := range args {
		command[strconv.Itoa(i)] = arg
	}
	return CommandArgs{
		Elements: command,
	}
}

func newEnvRules(rs []EnvRuleConfig) EnvRules {
	envRules := map[string]EnvRuleConfig{}
	for i, r := range rs {
		envRules[strconv.Itoa(i)] = r
	}
	return EnvRules{
		Elements: envRules,
	}
}

func newLayers(ls []string) Layers {
	layers := map[string]string{}
	for i, l := range ls {
		layers[strconv.Itoa(i)] = l
	}
	return Layers{
		Elements: layers,
	}
}

func newMountOptions(opts []string) Options {
	mountOpts := map[string]string{}
	for i, o := range opts {
		mountOpts[strconv.Itoa(i)] = o
	}
	return Options{
		Elements: mountOpts,
	}
}

// newOptionsFromConfig applies the same logic as CRI plugin to generate
// mount options given readonly and propagation config.
// TODO: (anmaxvl) update when support for other mount types is added,
// e.g., vhd:// or evd://
// TODO: (anmaxvl) Do we need to set/validate Linux rootfs propagation?
// In case we do, update securityPolicyContainer and Container structs
// as well as mount enforcement logic.
func newOptionsFromConfig(mCfg *MountConfig) []string {
	mountOpts := []string{"rbind"}

	if strings.HasPrefix(mCfg.HostPath, guestpath.SandboxMountPrefix) ||
		strings.HasPrefix(mCfg.HostPath, guestpath.HugePagesMountPrefix) {
		mountOpts = append(mountOpts, "rshared")
	} else {
		mountOpts = append(mountOpts, "rprivate")
	}

	if mCfg.Readonly {
		mountOpts = append(mountOpts, "ro")
	} else {
		mountOpts = append(mountOpts, "rw")
	}
	return mountOpts
}

// newMountTypeFromConfig mimics the behavior in CRI when figuring out OCI
// mount type.
func newMountTypeFromConfig(mCfg *MountConfig) string {
	if strings.HasPrefix(mCfg.HostPath, guestpath.SandboxMountPrefix) ||
		strings.HasPrefix(mCfg.HostPath, guestpath.HugePagesMountPrefix) ||
		strings.HasPrefix(mCfg.HostPath, plan9Prefix) {
		return "bind"
	}
	return "none"
}

// newMountFromConfig converts user provided MountConfig into internal representation
// of mount constraint.
func newMountFromConfig(mCfg *MountConfig) Mount {
	opts := newOptionsFromConfig(mCfg)
	return Mount{
		Source:      mCfg.HostPath,
		Destination: mCfg.ContainerPath,
		Type:        newMountTypeFromConfig(mCfg),
		Options:     newMountOptions(opts),
	}
}

// newMountConstraints creates Mounts from a given array of MountConfig's.
func newMountConstraints(mountConfigs []MountConfig) Mounts {
	mounts := map[string]Mount{}
	for i, mc := range mountConfigs {
		mounts[strconv.Itoa(i)] = newMountFromConfig(&mc)
	}
	return Mounts{
		Elements: mounts,
	}
}

func EmptyCapabiltiesSet() []string {
	return make([]string, 0)
}

func DefaultUnprivilegedCapabilities() []string {
	return []string{"CAP_CHOWN",
		"CAP_DAC_OVERRIDE",
		"CAP_FSETID",
		"CAP_FOWNER",
		"CAP_MKNOD",
		"CAP_NET_RAW",
		"CAP_SETGID",
		"CAP_SETUID",
		"CAP_SETFCAP",
		"CAP_SETPCAP",
		"CAP_NET_BIND_SERVICE",
		"CAP_SYS_CHROOT",
		"CAP_KILL",
		"CAP_AUDIT_WRITE",
	}
}

func DefaultPrivilegedCapabilities() []string {
	return []string{"CAP_CHOWN",
		"CAP_DAC_OVERRIDE",
		"CAP_DAC_READ_SEARCH",
		"CAP_FOWNER",
		"CAP_FSETID",
		"CAP_KILL",
		"CAP_SETGID",
		"CAP_SETUID",
		"CAP_SETPCAP",
		"CAP_LINUX_IMMUTABLE",
		"CAP_NET_BIND_SERVICE",
		"CAP_NET_BROADCAST",
		"CAP_NET_ADMIN",
		"CAP_NET_RAW",
		"CAP_IPC_LOCK",
		"CAP_IPC_OWNER",
		"CAP_SYS_MODULE",
		"CAP_SYS_RAWIO",
		"CAP_SYS_CHROOT",
		"CAP_SYS_PTRACE",
		"CAP_SYS_PACCT",
		"CAP_SYS_ADMIN",
		"CAP_SYS_BOOT",
		"CAP_SYS_NICE",
		"CAP_SYS_RESOURCE",
		"CAP_SYS_TIME",
		"CAP_SYS_TTY_CONFIG",
		"CAP_MKNOD",
		"CAP_LEASE",
		"CAP_AUDIT_WRITE",
		"CAP_AUDIT_CONTROL",
		"CAP_SETFCAP",
		"CAP_MAC_OVERRIDE",
		"CAP_MAC_ADMIN",
		"CAP_SYSLOG",
		"CAP_WAKE_ALARM",
		"CAP_BLOCK_SUSPEND",
		"CAP_AUDIT_READ",
		"CAP_PERFMON",
		"CAP_BPF",
		"CAP_CHECKPOINT_RESTORE",
	}
}<|MERGE_RESOLUTION|>--- conflicted
+++ resolved
@@ -34,8 +34,6 @@
 	EnvVarRuleRegex  EnvVarRule = "re2"
 )
 
-<<<<<<< HEAD
-=======
 type IDNameStrategy string
 
 const (
@@ -45,7 +43,6 @@
 	IDNameStrategyAny   IDNameStrategy = "any"
 )
 
->>>>>>> 16faeb95
 const plan9Prefix = "plan9://"
 
 // PolicyConfig contains toml or JSON config for security policy.
