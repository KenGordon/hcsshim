--- conflicted
+++ resolved
@@ -41,8 +41,4 @@
     stages:
       - template: shared-build-stages.yml@self
         parameters:
-<<<<<<< HEAD
-          BuildRunC: true
-=======
-          SeccompRunC: ${{ parameters.SeccompRunC }}
->>>>>>> 48d37afb
+          SeccompRunC: ${{ parameters.SeccompRunC }}