package hcn

import (
	"github.com/sirupsen/logrus"
)

// SupportedFeatures are the features provided by the Service.
type SupportedFeatures struct {
	Acl                      AclFeatures `json:"ACL"`
	Api                      ApiSupport  `json:"API"`
	RemoteSubnet             bool        `json:"RemoteSubnet"`
	HostRoute                bool        `json:"HostRoute"`
	DSR                      bool        `json:"DSR"`
	Slash32EndpointPrefixes  bool        `json:"Slash32EndpointPrefixes"`
	AclSupportForProtocol252 bool        `json:"AclSupportForProtocol252"`
	SessionAffinity          bool        `json:"SessionAffinity"`
	IPv6DualStack            bool        `json:"IPv6DualStack"`
	SetPolicy                bool        `json:"SetPolicy"`
	VxlanPort                bool        `json:"VxlanPort"`
<<<<<<< HEAD
=======
	L4Proxy                  bool        `json:"L4Proxy"`
>>>>>>> 1869133c
}

// AclFeatures are the supported ACL possibilities.
type AclFeatures struct {
	AclAddressLists       bool `json:"AclAddressLists"`
	AclNoHostRulePriority bool `json:"AclHostRulePriority"`
	AclPortRanges         bool `json:"AclPortRanges"`
	AclRuleId             bool `json:"AclRuleId"`
}

// ApiSupport lists the supported API versions.
type ApiSupport struct {
	V1 bool `json:"V1"`
	V2 bool `json:"V2"`
}

// GetSupportedFeatures returns the features supported by the Service.
func GetSupportedFeatures() SupportedFeatures {
	var features SupportedFeatures

	globals, err := GetGlobals()
	if err != nil {
		// Expected on pre-1803 builds, all features will be false/unsupported
		logrus.Debugf("Unable to obtain globals: %s", err)
		return features
	}

	features.Acl = AclFeatures{
		AclAddressLists:       isFeatureSupported(globals.Version, HNSVersion1803),
		AclNoHostRulePriority: isFeatureSupported(globals.Version, HNSVersion1803),
		AclPortRanges:         isFeatureSupported(globals.Version, HNSVersion1803),
		AclRuleId:             isFeatureSupported(globals.Version, HNSVersion1803),
	}

	features.Api = ApiSupport{
		V2: isFeatureSupported(globals.Version, V2ApiSupport),
		V1: true, // HNSCall is still available.
	}

	features.RemoteSubnet = isFeatureSupported(globals.Version, RemoteSubnetVersion)
	features.HostRoute = isFeatureSupported(globals.Version, HostRouteVersion)
	features.DSR = isFeatureSupported(globals.Version, DSRVersion)
	features.Slash32EndpointPrefixes = isFeatureSupported(globals.Version, Slash32EndpointPrefixesVersion)
	features.AclSupportForProtocol252 = isFeatureSupported(globals.Version, AclSupportForProtocol252Version)
	features.SessionAffinity = isFeatureSupported(globals.Version, SessionAffinityVersion)
	features.IPv6DualStack = isFeatureSupported(globals.Version, IPv6DualStackVersion)
	features.SetPolicy = isFeatureSupported(globals.Version, SetPolicyVersion)
	features.VxlanPort = isFeatureSupported(globals.Version, VxlanPortVersion)
<<<<<<< HEAD
=======
	features.L4Proxy = isFeatureSupported(globals.Version, L4ProxyPolicyVersion)
>>>>>>> 1869133c

	return features
}

func isFeatureSupported(currentVersion Version, versionsSupported VersionRanges) bool {
	isFeatureSupported := false

	for _, versionRange := range versionsSupported {
		isFeatureSupported = isFeatureSupported || isFeatureInRange(currentVersion, versionRange)
	}

	return isFeatureSupported
}

func isFeatureInRange(currentVersion Version, versionRange VersionRange) bool {
	if currentVersion.Major < versionRange.MinVersion.Major {
		logrus.Infof("currentVersion.Major < versionRange.MinVersion.Major: %v, %v", currentVersion.Major, versionRange.MinVersion.Major)
		return false
	}
	if currentVersion.Major > versionRange.MaxVersion.Major {
		logrus.Infof("currentVersion.Major > versionRange.MaxVersion.Major: %v, %v", currentVersion.Major, versionRange.MaxVersion.Major)
		return false
	}
	if currentVersion.Major == versionRange.MinVersion.Major && currentVersion.Minor < versionRange.MinVersion.Minor {
		logrus.Infof("currentVersion.Minor < versionRange.MinVersion.Major: %v, %v", currentVersion.Minor, versionRange.MinVersion.Minor)
		return false
	}
	if currentVersion.Major == versionRange.MaxVersion.Major && currentVersion.Minor > versionRange.MaxVersion.Minor {
		logrus.Infof("currentVersion.Minor > versionRange.MaxVersion.Major: %v, %v", currentVersion.Minor, versionRange.MaxVersion.Minor)
		return false
	}
	return true
}<|MERGE_RESOLUTION|>--- conflicted
+++ resolved
@@ -17,10 +17,7 @@
 	IPv6DualStack            bool        `json:"IPv6DualStack"`
 	SetPolicy                bool        `json:"SetPolicy"`
 	VxlanPort                bool        `json:"VxlanPort"`
-<<<<<<< HEAD
-=======
 	L4Proxy                  bool        `json:"L4Proxy"`
->>>>>>> 1869133c
 }
 
 // AclFeatures are the supported ACL possibilities.
@@ -69,10 +66,7 @@
 	features.IPv6DualStack = isFeatureSupported(globals.Version, IPv6DualStackVersion)
 	features.SetPolicy = isFeatureSupported(globals.Version, SetPolicyVersion)
 	features.VxlanPort = isFeatureSupported(globals.Version, VxlanPortVersion)
-<<<<<<< HEAD
-=======
 	features.L4Proxy = isFeatureSupported(globals.Version, L4ProxyPolicyVersion)
->>>>>>> 1869133c
 
 	return features
 }
